--- conflicted
+++ resolved
@@ -11,10 +11,6 @@
 from torch.utils.tensorboard import SummaryWriter
 from torchsummary import summary
 
-<<<<<<< HEAD
-=======
-from quantization.quantizer import BinaryQuantizer, HalfQuantizer
->>>>>>> 50ef9da0
 from src.container import Container
 from src.utils import get_accuracy, progressbar
 
@@ -282,16 +278,6 @@
 
     def load(
         self,
-<<<<<<< HEAD
-        model_path: str,
-    ):
-        """Load a saved model."""
-        # Necessary, in order to avoid an `AttributeError`
-        current_file = os.path.dirname(os.path.abspath(__file__))
-        sys.path.append(current_file)
-
-        self.net = torch.load(model_path, map_location=self.device)
-=======
         model_path=None,
     ):
         """Load a saved model."""
@@ -306,7 +292,6 @@
             self.quantizer.get_float_params()
         else:
             self.net = torch.load(model_path, map_location=self.device)
->>>>>>> 50ef9da0
 
     def get_model_summary(self):
         """Print summary of the model."""
