from collections import defaultdict
import os
from typing import Tuple

import pandas as pd
import torch
import torch.nn as nn
import torch.optim as optim
from torch.utils.data import DataLoader
from torch.utils.tensorboard import SummaryWriter
from torchsummary import summary

from utils import get_accuracy, progressbar
from data_processing import Container


class Learner:
    def __init__(
        self,
        container: Container,
        net: nn.Module,
        learning_rate: float = 0.001,
        weight_decay: float = 5e-4,
        momentum: float = 0.9,
        early_stopping=None,
    ):
        self.device = torch.device(
            "cuda:0" if torch.cuda.is_available() else "cpu"
        )
        self.container = container
        self.quantizer = net
        if net.quantizer_name == None:
            self.net = net.to(self.device)
        else:
            self.net = self.quantizer.net.to(self.device)
        self.criterion = nn.CrossEntropyLoss()
        self.optimizer = optim.SGD(
            self.net.parameters(),
            lr=learning_rate,
            weight_decay=weight_decay,
            momentum=momentum,
        )
        self.n_early_stopping = early_stopping
        self.early_stopping_delta = 0.8

        self.model_name = (
            f"{net.name}_lr{learning_rate}_wd{weight_decay}_m{momentum}"
        )
        self.writer = SummaryWriter(
            f"{self.container.rootdir}/logs/{self.model_name}"
        )

    def fit(
        self,
        n_epochs: int,
    ) -> pd.DataFrame:
        """Train the model and compute metrics at each epoch.

        :param n_epochs: number of epochs.
        :param train_loader: iterable train set.
        :param val_loader: iterable validation set.
        :return: history of the training (accuracy and loss).
        """
        history = defaultdict(list)
        best_accuracy = -1

        # Cosine learning rate scheduler
        self.lr_scheduler = optim.lr_scheduler.CosineAnnealingLR(
            self.optimizer, T_max=n_epochs
        )
        # Step learning rate scheduler
        # self.lr_scheduler = optim.lr_scheduler.StepLR(self.optimizer, 15, 0.2)

        for epoch in range(n_epochs):
            self.current_epoch = epoch
            print(f"epoch: {epoch + 1}/{n_epochs}")

            # Training step
            _, _, _ = self._train(self.container.train_loader)

            # Update the learning rate
            self.lr_scheduler.step()

            # Evaluation step
            if self.quantizer.quantizer_name == "binary":
                self.quantizer.binarize_params()
            train_outputs, train_labels, train_loss = self.evaluate(
                self.container.train_loader
            )
            val_outputs, val_labels, val_loss = self.evaluate(
                self.container.val_loader
            )
            # Compute training and validation accuracy
            train_accuracy = get_accuracy(train_outputs, train_labels)
            val_accuracy = get_accuracy(val_outputs, val_labels)

            # Store metrics
            history["loss"].append(train_loss)
            history["accuracy"].append(train_accuracy)
            history["val_loss"].append(val_loss)
            history["val_accuracy"].append(val_accuracy)
            self._write_logs(
                train_loss, train_accuracy, val_loss, val_accuracy
            )

            # Save the best model
            if val_accuracy > best_accuracy:
                best_accuracy = val_accuracy
                self._save()

            if self.quantizer.quantizer_name == "binary":
                self.quantizer.restore_params()

            # Print statistics at the end of each epoch
            print(
                f"loss: {train_loss:.3f}, val_loss: {val_loss:.3f}",
                f"accuracy: {train_accuracy:.3f},",
                f"val_accuracy: {val_accuracy:.3f} \n",
            )

            # Early stopping
            if self.n_early_stopping:
                if (self.current_epoch >= self.n_early_stopping) and (
                    history["val_loss"][-1] - self.early_stopping_delta
                    > history["val_loss"][-self.n_early_stopping]
                ):
                    print("Early stopping criterion reached")
                    break

        history_df = pd.DataFrame(history)
        history_df.index.name = "epochs"
        self.writer.close()
        # Load the best model
<<<<<<< HEAD
        self.load(f"{self.container.rootdir}/models/{self.model_name}.pth")
=======
        self.net = self.load()
        # f"{self.container.rootdir}/models/{self.model_name}.pth"
        # )
>>>>>>> cb060562

        return history_df

    def _write_logs(
        self,
        train_loss: float,
        train_accuracy: float,
        val_loss: float,
        val_accuracy: float,
    ):
        """Write training and validation metrics in tensorboard."""
        self.writer.add_scalar(
            "loss/train_epoch",
            train_loss,
            self.current_epoch,
        )
        self.writer.add_scalar(
            "loss/val_epoch",
            val_loss,
            self.current_epoch,
        )
        self.writer.add_scalar(
            "accuracy/train_epoch",
            train_accuracy,
            self.current_epoch,
        )
        self.writer.add_scalar(
            "accuracy/val_epoch",
            val_accuracy,
            self.current_epoch,
        )

        # Save trainable layer's weight distributions
        for layer_name, layer_params in self.net.named_parameters():
            layer_name = layer_name.split(".")
            if (layer_name[-1] == "weight") and (layer_params.requires_grad):
                self.writer.add_histogram(
                    f"histograms/{layer_name[0]}",
                    layer_params.data,
                )

        self.writer.flush()

    def _train(
        self, train_loader: DataLoader
    ) -> Tuple[torch.Tensor, torch.Tensor, float]:
        """Train the model over the given samples.

        :param train_loader: iterable data set.
        :return: "probabilities" for each class and targets and loss.
        """
        # Set the model in training mode
        self.net.train()
        train_outputs, train_labels, train_loss = [], [], []
        for step, (inputs, labels) in progressbar(
            enumerate(train_loader), n_steps=len(train_loader), verbose=True
        ):
            inputs = inputs.to(self.device)
            labels = labels.to(self.device)
            # Reset gradients
            self.optimizer.zero_grad()

            if self.quantizer.quantizer_name == "binary":
                self.quantizer.binarize_params()
            # Perform forward propagation
            outputs = self.quantizer.forward(inputs)
            # Compute loss and perform back propagation
            loss = self.criterion(outputs, labels)
            loss.backward()

            if self.quantizer.quantizer_name == "binary":
                self.quantizer.restore_params()
            # Perform the weights' optimization
            self.optimizer.step()
            if self.quantizer.quantizer_name == "binary":
                self.quantizer.clip_params()
            train_outputs.append(outputs)
            train_labels.append(labels)
            train_loss.append(loss)
            self.writer.add_scalar(
                "loss/train_step",
                loss,
                self.current_epoch * len(train_loader) + step,
            )

        train_loss = torch.mean(torch.stack(train_loss)).item()
        self.writer.flush()

        return torch.cat(train_outputs), torch.cat(train_labels), train_loss

    def evaluate(
        self, data_loader: DataLoader
    ) -> Tuple[torch.Tensor, torch.Tensor, float]:
        """Compute predictions of the model given samples.

        :param data_loader: iterable data set.
        :return: "probabilities" for each class and targets and loss.
        """
        # Set the model in evaluation mode
        self.net.eval()
        eval_outputs, eval_labels, eval_loss = [], [], []
        # Iterate over the data set without updating gradients
        with torch.no_grad():
            for inputs, labels in data_loader:
                inputs = inputs.to(self.device)
                labels = labels.to(self.device)
                if self.quantizer.quantizer_name == "half":
                    inputs = inputs.half()
                outputs = self.net(inputs)
                loss = self.criterion(outputs, labels)

                eval_outputs.append(outputs)
                eval_labels.append(labels)
                eval_loss.append(loss)

            eval_loss = torch.mean(torch.stack(eval_loss)).item()

        return torch.cat(eval_outputs), torch.cat(eval_labels), eval_loss

    def _save(self):
        """Save a model."""
        if not os.path.exists(f"{self.container.rootdir}/models"):
            os.makedirs(f"{self.container.rootdir}/models")
        saving_path = f"{self.container.rootdir}/models/{self.model_name}.pth"
        if self.quantizer.quantizer_name == "binary":
            self.quantizer.get_bool_params()
            torch.save(self.net, saving_path)
            self.quantizer.get_float_params()
        else:
            torch.save(self.net, saving_path)
        print("Best model saved")

    def load(
        self,
        model_path: str = "current",
    ):
        """Load a saved model."""
        if model_path == "current":
            model_path = (
                f"{self.container.rootdir}/models/{self.model_name}.pth"
            )
<<<<<<< HEAD
        self.net = torch.load(model_path, map_location=self.device)
=======
        net = torch.load(model_path)
        # if self.quantizer.quantizer_name == "binary":
        # self.quantizer.get_float_params()
        return net
>>>>>>> cb060562

    def get_model_summary(self):
        """Print summary of the model."""
        summary(self.net, self.container.input_shape)
        print("\n")<|MERGE_RESOLUTION|>--- conflicted
+++ resolved
@@ -131,13 +131,7 @@
         history_df.index.name = "epochs"
         self.writer.close()
         # Load the best model
-<<<<<<< HEAD
         self.load(f"{self.container.rootdir}/models/{self.model_name}.pth")
-=======
-        self.net = self.load()
-        # f"{self.container.rootdir}/models/{self.model_name}.pth"
-        # )
->>>>>>> cb060562
 
         return history_df
 
@@ -279,14 +273,7 @@
             model_path = (
                 f"{self.container.rootdir}/models/{self.model_name}.pth"
             )
-<<<<<<< HEAD
         self.net = torch.load(model_path, map_location=self.device)
-=======
-        net = torch.load(model_path)
-        # if self.quantizer.quantizer_name == "binary":
-        # self.quantizer.get_float_params()
-        return net
->>>>>>> cb060562
 
     def get_model_summary(self):
         """Print summary of the model."""
